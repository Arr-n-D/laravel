<?php

namespace Reliese\Meta\MySql;

use Illuminate\Database\Connection;
use Illuminate\Support\Arr;
use Illuminate\Support\Fluent;
use Reliese\Meta\Blueprint;

/**
 * Created by Cristian.
 * Date: 18/09/16 06:50 PM.
 */
class Schema implements \Reliese\Meta\Schema
{
    /**
     * @var string
     */
    protected $schema;

    /**
     * @var \Illuminate\Database\MySqlConnection
     */
    protected $connection;

    /**
     * @var bool
     */
    protected $loaded = false;

    /**
     * @var \Reliese\Meta\Blueprint[]
     */
    protected $tables = [];

    /**
     * Mapper constructor.
     *
     * @param string $schema
     * @param \Illuminate\Database\MySqlConnection $connection
     */
    public function __construct($schema, $connection)
    {
        $this->schema = $schema;
        $this->connection = $connection;

        $this->load();
    }

    /**
     * @return \Doctrine\DBAL\Schema\AbstractSchemaManager
     * @todo: Use Doctrine instead of raw database queries
     */
    public function manager()
    {
        return $this->connection->getDoctrineSchemaManager();
    }

    /**
     * Loads schema's tables' information from the database.
     */
    protected function load()
    {
        $this->connection->setFetchMode(\PDO::FETCH_ASSOC);
        $tables = $this->fetchTables($this->schema);
        foreach ($tables as $table) {
            $blueprint = new Blueprint($this->connection->getName(), $this->schema, $table);
            $this->fillColumns($blueprint);
            $this->fillConstraints($blueprint);
            $this->tables[$table] = $blueprint;
        }
    }

    /**
     * @param string $schema
     *
     * @return array
     */
    protected function fetchTables($schema)
    {
<<<<<<< HEAD
        $rows = $this->connection->select('SHOW TABLES FROM '.$this->wrap($schema));
        $tables = Arr::flatten($rows);
=======
        $rows = $this->connection->select('SHOW FULL TABLES FROM '.$schema.' WHERE Table_type=\'BASE TABLE\'');
        $names = array_column($rows, 'Tables_in_'.$schema);
        $tables = Arr::flatten($names);
>>>>>>> b651ce1d

        return array_diff($tables, [
            'migrations',
        ]);
    }

    /**
     * @param \Reliese\Meta\Blueprint $blueprint
     */
    protected function fillColumns(Blueprint $blueprint)
    {
        $rows = $this->connection->select('SHOW FULL COLUMNS FROM '.$this->wrap($blueprint->qualifiedTable()));
        foreach ($rows as $column) {
            $blueprint->withColumn(
                $this->parseColumn($column)
            );
        }
    }

    /**
     * @param array $metadata
     *
     * @return \Illuminate\Support\Fluent
     */
    protected function parseColumn($metadata)
    {
        return (new Column($metadata))->normalize();
    }

    /**
     * @param \Reliese\Meta\Blueprint $blueprint
     */
    protected function fillConstraints(Blueprint $blueprint)
    {
        $row = $this->connection->select('SHOW CREATE TABLE '.$this->wrap($blueprint->qualifiedTable()));
        $row = array_change_key_case($row[0]);
        $sql = $row['create table'];
        $sql = str_replace('`', '', $sql);

        $this->fillPrimaryKey($sql, $blueprint);
        $this->fillIndexes($sql, $blueprint);
        $this->fillRelations($sql, $blueprint);
    }

    /**
     * @param string $sql
     * @param \Reliese\Meta\Blueprint $blueprint
     * @todo: Support named primary keys
     */
    protected function fillPrimaryKey($sql, Blueprint $blueprint)
    {
        $pattern = '/\s*(PRIMARY KEY)\s+\(([^\)]+)\)/mi';
        if (preg_match_all($pattern, $sql, $indexes, PREG_SET_ORDER) == false) {
            return;
        }

        $key = [
            'name' => 'primary',
            'index' => '',
            'columns' => $this->columnize($indexes[0][2]),
        ];

        $blueprint->withPrimaryKey(new Fluent($key));
    }

    /**
     * @param string $sql
     * @param \Reliese\Meta\Blueprint $blueprint
     */
    protected function fillIndexes($sql, Blueprint $blueprint)
    {
        $pattern = '/\s*(UNIQUE)?\s*(KEY|INDEX)\s+(\w+)\s+\(([^\)]+)\)/mi';
        if (preg_match_all($pattern, $sql, $indexes, PREG_SET_ORDER) == false) {
            return;
        }

        foreach ($indexes as $setup) {
            $index = [
                'name' => strcasecmp($setup[1], 'unique') === 0 ? 'unique' : 'index',
                'columns' => $this->columnize($setup[4]),
                'index' => $setup[3],
            ];
            $blueprint->withIndex(new Fluent($index));
        }
    }

    /**
     * @param string $sql
     * @param \Reliese\Meta\Blueprint $blueprint
     * @todo: Support named foreign keys
     */
    protected function fillRelations($sql, Blueprint $blueprint)
    {
        $pattern = '/FOREIGN KEY\s+\(([^\)]+)\)\s+REFERENCES\s+([^\(^\s]+)\s*\(([^\)]+)\)/mi';
        preg_match_all($pattern, $sql, $relations, PREG_SET_ORDER);

        foreach ($relations as $setup) {
            $table = $this->resolveForeignTable($setup[2], $blueprint);

            $relation = [
                'name' => 'foreign',
                'index' => '',
                'columns' => $this->columnize($setup[1]),
                'references' => $this->columnize($setup[3]),
                'on' => $table,
            ];

            $blueprint->withRelation(new Fluent($relation));
        }
    }

    /**
     * @param string $columns
     *
     * @return array
     */
    protected function columnize($columns)
    {
        return array_map('trim', explode(',', $columns));
    }

    /**
     * Wrap within backticks
     *
     * @param string $table
     *
     * @return string
     */
    protected function wrap($table)
    {
        $pieces = explode('.', str_replace('`', '', $table));

        return implode('.', array_map(function ($piece) {
            return "`$piece`";
        }, $pieces));
    }

    /**
     * @param string $table
     * @param \Reliese\Meta\Blueprint $blueprint
     *
     * @return array
     */
    protected function resolveForeignTable($table, Blueprint $blueprint)
    {
        $referenced = explode('.', $table);

        if (count($referenced) == 2) {
            return [
                'database' => current($referenced),
                'table' => next($referenced),
            ];
        }

        return [
            'database' => $blueprint->schema(),
            'table' => current($referenced),
        ];
    }

    /**
     * @param \Illuminate\Database\Connection $connection
     *
     * @return array
     */
    public static function schemas(Connection $connection)
    {
        $schemas = $connection->getDoctrineSchemaManager()->listDatabases();

        return array_diff($schemas, [
            'information_schema',
            'sys',
            'mysql',
            'performance_schema',
        ]);
    }

    /**
     * @return string
     */
    public function schema()
    {
        return $this->schema;
    }

    /**
     * @param string $table
     *
     * @return bool
     */
    public function has($table)
    {
        return array_key_exists($table, $this->tables);
    }

    /**
     * @return \Reliese\Meta\Blueprint[]
     */
    public function tables()
    {
        return $this->tables;
    }

    /**
     * @param string $table
     *
     * @return \Reliese\Meta\Blueprint
     */
    public function table($table)
    {
        if (! $this->has($table)) {
            throw new \InvalidArgumentException("Table [$table] does not belong to schema [{$this->schema}]");
        }

        return $this->tables[$table];
    }

    /**
     * @return \Illuminate\Database\MySqlConnection
     */
    public function connection()
    {
        return $this->connection;
    }

    /**
     * @param \Reliese\Meta\Blueprint $table
     *
     * @return array
     */
    public function referencing(Blueprint $table)
    {
        $references = [];

        foreach ($this->tables as $blueprint) {
            foreach ($blueprint->references($table) as $reference) {
                $references[] = [
                    'blueprint' => $blueprint,
                    'reference' => $reference,
                ];
            }
        }

        return $references;
    }
}<|MERGE_RESOLUTION|>--- conflicted
+++ resolved
@@ -78,14 +78,9 @@
      */
     protected function fetchTables($schema)
     {
-<<<<<<< HEAD
-        $rows = $this->connection->select('SHOW TABLES FROM '.$this->wrap($schema));
-        $tables = Arr::flatten($rows);
-=======
-        $rows = $this->connection->select('SHOW FULL TABLES FROM '.$schema.' WHERE Table_type=\'BASE TABLE\'');
+        $rows = $this->connection->select('SHOW FULL TABLES FROM '.$this->wrap($schema).' WHERE Table_type="BASE TABLE"');
         $names = array_column($rows, 'Tables_in_'.$schema);
         $tables = Arr::flatten($names);
->>>>>>> b651ce1d
 
         return array_diff($tables, [
             'migrations',
