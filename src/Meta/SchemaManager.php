--- conflicted
+++ resolved
@@ -26,11 +26,8 @@
     protected static $lookup = [
         MySqlConnection::class => MySqlSchema::class,
         SQLiteConnection::class => SqliteSchema::class,
-<<<<<<< HEAD
         PostgresConnection::class => PostgresSchema::class,
-=======
         \Larapack\DoctrineSupport\Connections\MySqlConnection::class => MySqlSchema::class,
->>>>>>> b443f53b
     ];
 
     /**
